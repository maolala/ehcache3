/*
 * Copyright Terracotta, Inc.
 *
 * Licensed under the Apache License, Version 2.0 (the "License");
 * you may not use this file except in compliance with the License.
 * You may obtain a copy of the License at
 *
 *     http://www.apache.org/licenses/LICENSE-2.0
 *
 * Unless required by applicable law or agreed to in writing, software
 * distributed under the License is distributed on an "AS IS" BASIS,
 * WITHOUT WARRANTIES OR CONDITIONS OF ANY KIND, either express or implied.
 * See the License for the specific language governing permissions and
 * limitations under the License.
 */

apply plugin: EhDeploy

dependencies {
  // optional: if we want xml config
  compileOnly project(':xml')

  // optional: if we want to use the clustered management layer
  compileOnly project(':clustered:client')
<<<<<<< HEAD
  compileOnly "org.terracotta:entity-client-api:$parent.entityApiVersion"
=======
  compileOnly "org.terracotta.management:management-entity-client:$parent.managementVersion"
>>>>>>> 1f228bd3

  compile project(':api')
  compile project(':core')
  compile project(':impl')
  compile "org.terracotta.management:management-registry:$parent.managementVersion"

  testCompile project(':xml')
  testCompile "com.fasterxml.jackson.core:jackson-databind:2.7.5"
}<|MERGE_RESOLUTION|>--- conflicted
+++ resolved
@@ -22,11 +22,8 @@
 
   // optional: if we want to use the clustered management layer
   compileOnly project(':clustered:client')
-<<<<<<< HEAD
   compileOnly "org.terracotta:entity-client-api:$parent.entityApiVersion"
-=======
   compileOnly "org.terracotta.management:management-entity-client:$parent.managementVersion"
->>>>>>> 1f228bd3
 
   compile project(':api')
   compile project(':core')
