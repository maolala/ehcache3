--- conflicted
+++ resolved
@@ -152,13 +152,10 @@
 
 Registering a serializer that lacks such constructor at the cache manager level will prevent it from being chosen for persistent caches.
 
-<<<<<<< HEAD
-[[copiers]]
-=======
 NOTE: The constructor with the signature `(ClassLoader classLoader, FileBasedPersistenceContext persistenceContext)`
       that existed in v3.0 is still supported to respect backward compatibility but the usage is limited to disk based caches.
 
->>>>>>> f2e12831
+[[copiers]]
 == Copiers
 
 As the <<caching-concepts.adoc#storage-tiers,on-heap store>> is capable of storing plain java objects as such,
